--- conflicted
+++ resolved
@@ -1,4 +1,3 @@
-<<<<<<< HEAD
 import React, { useState } from "react";
 
 const Header = () => (
@@ -6,11 +5,6 @@
         <h1 className="text-xl font-bold text-gray-900 dark:text-white">Blog Ease</h1>
     </div>
 );
-=======
-import { useState } from "react";
-import Header from "../components/Header";
-import Footer from "../components/Footer";
->>>>>>> c288a7aa
 
 export default function About() {
     const [inputValue, setInputValue] = useState("");
@@ -21,7 +15,6 @@
         try {
             console.log("Sending request...");
 
-<<<<<<< HEAD
             const response = await fetch(`https://blogproject-production-b8ce.up.railway.app/api/generate-blog-from-prompt`, {
                 method: "POST",
                 headers: {
@@ -32,21 +25,6 @@
                 }),
                 signal: AbortSignal.timeout(300000) // 5 minutes timeout
             });
-=======
-            const response = await fetch(
-                `https://blogproject-production-b8ce.up.railway.app/api/generate-blog-from-prompt`,
-                {
-                    method: "POST",
-                    headers: {
-                        "Content-Type": "application/json",
-                    },
-                    body: JSON.stringify({
-                        prompt: prompt,
-                    }),
-                    signal: AbortSignal.timeout(300000),
-                }
-            );
->>>>>>> c288a7aa
 
             console.log("Response status:", response.status);
 
@@ -64,19 +42,9 @@
             if (data.result) {
                 blogData = parseContentData(data.result);
             } else if (data.blog_post) {
-<<<<<<< HEAD
                 blogData = parseContentData(data.blog_post);
             } else if (typeof data === 'string') {
                 blogData = parseContentData(data);
-=======
-                blogData = data.blog_post;
-            } else if (typeof data === "string") {
-                try {
-                    blogData = JSON.parse(data);
-                } catch (e) {
-                    blogData = { content: data };
-                }
->>>>>>> c288a7aa
             } else {
                 blogData = parseContentData(data);
             }
@@ -87,13 +55,14 @@
                 success: true,
                 data: blogData,
                 executionTime: data.execution_time,
-                status: data.status || "success",
+                status: data.status || "success"
             };
+
         } catch (error) {
             console.error("Full error details:", error);
             return {
                 success: false,
-                error: error.message || "Failed to generate blog post",
+                error: error.message || "Failed to generate blog post"
             };
         }
     };
@@ -133,7 +102,7 @@
             const timeoutWarning = setTimeout(() => {
                 setResponse({
                     success: false,
-                    error: "This is taking longer than expected. The AI is working hard - please wait...",
+                    error: "This is taking longer than expected. The AI is working hard - please wait..."
                 });
             }, 30000);
 
@@ -151,7 +120,7 @@
             console.error("Unexpected error:", error);
             setResponse({
                 success: false,
-                error: "An unexpected error occurred. Please try again.",
+                error: "An unexpected error occurred. Please try again."
             });
         } finally {
             setIsLoading(false);
@@ -166,12 +135,7 @@
 
     const safeGet = (obj, path, defaultValue = null) => {
         try {
-            return (
-                path
-                    .split(".")
-                    .reduce((current, key) => current && current[key], obj) ||
-                defaultValue
-            );
+            return path.split('.').reduce((current, key) => current && current[key], obj) || defaultValue;
         } catch {
             return defaultValue;
         }
@@ -198,10 +162,9 @@
     };
 
     return (
-        <div className="min-h-screen flex flex-col justify-between bg-gradient-to-b from-red-50 to-cyan-50 dark:from-gray-900 dark:to-gray-800 relative transition-colors duration-200">
+        <div className="min-h-screen bg-gradient-to-b from-red-50 to-cyan-50 dark:from-gray-900 dark:to-gray-800 relative transition-colors duration-200">
             <Header />
             <div>
-<<<<<<< HEAD
                 <div className="font-bold text-5xl text-center text-[#36c5d1] dark:text-cyan-300 mt-10 mb-6 transition-colors duration-200">
                     About Blog Ease
                 </div>
@@ -210,17 +173,6 @@
                     different topics and share their ideas without restrictions. It aims
                     to create a safe space where users can gather and discuss topics they
                     like or explore new topics across their feed.
-=======
-                <h2 className="font-martel font-extrabold text-[48px] leading-none text-center text-[#36c5d1] dark:text-cyan-300 mt-10 mb-6 transition-colors duration-200 pt-28">
-                    About Blog Ease
-                </h2>
-                <div className="max-w-3xl mx-auto font-martel font-normal text-[25px] leading-[48px] text-center text-[#222] dark:text-gray-200 transition-colors duration-200">
-                    Blog Ease is a blogging social app where users can freely
-                    post about different topics and share their ideas without
-                    restrictions. It aims to create a safe space where users can
-                    gather and discuss topics they like or explore new topics
-                    across their feed.
->>>>>>> c288a7aa
                 </div>
             </div>
 
@@ -234,43 +186,18 @@
                 <div className="font-semibold text-lg text-center mb-4 text-gray-900 dark:text-white transition-colors duration-200">
                     Blog Ease AI Assistant
                 </div>
-<<<<<<< HEAD
                 <div className="flex flex-row items-center w-full justify-center mb-4">
                     <div className="w-8 h-8 bg-gradient-to-r from-[#36c5d1] to-[#A82ED3] rounded-full mr-3 flex items-center justify-center">
                         <span className="text-white text-sm font-bold">AI</span>
                     </div>
                     <span className="text-base text-gray-900 dark:text-white transition-colors duration-200">
                         {isLoading ? "Generating blog post..." : "How may I assist you today?"}
-=======
-                <div className="flex flex-row items-center w-full justify-center">
-                    <svg
-                        width="29"
-                        height="31"
-                        viewBox="0 0 29 31"
-                        fill="none"
-                        xmlns="http://www.w3.org/2000/svg"
-                        className="mr-2"
-                    >
-                        <ellipse
-                            cx="14.5"
-                            cy="15.5"
-                            rx="14.5"
-                            ry="15.5"
-                            fill="#D9D9D9"
-                        />
-                    </svg>
-                    <span className="font-martel font-normal text-base leading-none text-center text-gray-900 dark:text-white transition-colors duration-200">
-                        {isLoading
-                            ? "Generating blog post..."
-                            : "How may I assist you today?"}
->>>>>>> c288a7aa
                     </span>
                 </div>
 
                 {response && (
                     <div className="w-full mb-4 p-4 bg-gray-50 dark:bg-gray-700 rounded-lg border max-h-80 overflow-y-auto">
                         {response.success ? (
-<<<<<<< HEAD
                             <div className="text-sm text-gray-900 dark:text-white space-y-3">
                                 <div className="flex items-center text-green-600 dark:text-green-400 font-semibold mb-3">
                                     <svg className="w-5 h-5 mr-2" fill="currentColor" viewBox="0 0 20 20">
@@ -317,66 +244,10 @@
                                                     </span>
                                                 )
                                             ))}
-=======
-                            <div className="text-sm text-gray-900 dark:text-white">
-                                <div className="font-semibold mb-2">
-                                    Blog Generated!
-                                </div>
-
-                                {safeGet(response, "data.seo_title") && (
-                                    <div className="mb-1">
-                                        <strong>Title:</strong>{" "}
-                                        {response.data.seo_title}
-                                    </div>
-                                )}
-
-                                {safeGet(response, "data.title") && (
-                                    <div className="mb-1">
-                                        <strong>Title:</strong>{" "}
-                                        {response.data.title}
-                                    </div>
-                                )}
-
-                                {safeGet(response, "data.meta_description") && (
-                                    <div className="mb-1 text-xs">
-                                        <strong>Description:</strong>{" "}
-                                        {response.data.meta_description}
-                                    </div>
-                                )}
-
-                                {safeGet(response, "data.summary") && (
-                                    <div className="mb-2 text-xs">
-                                        <strong>Summary:</strong>{" "}
-                                        {response.data.summary}
-                                    </div>
-                                )}
-
-                                {safeGet(response, "data.hashtags") && (
-                                    <div className="mb-2 text-xs">
-                                        <strong>Tags:</strong>{" "}
-                                        {Array.isArray(response.data.hashtags)
-                                            ? response.data.hashtags.join(", ")
-                                            : response.data.hashtags}
-                                    </div>
-                                )}
-
-                                {safeGet(response, "data.full_content") && (
-                                    <div className="mb-2 text-xs">
-                                        <strong>Content Preview:</strong>
-                                        <div className="mt-1 text-gray-600 dark:text-gray-300 whitespace-pre-wrap">
-                                            {response.data.full_content.length >
-                                            500
-                                                ? `${response.data.full_content.substring(
-                                                      0,
-                                                      500
-                                                  )}...\n\n[Click to view full content]`
-                                                : response.data.full_content}
->>>>>>> c288a7aa
-                                        </div>
-                                    </div>
-                                )}
-
-<<<<<<< HEAD
+                                        </div>
+                                    </div>
+                                )}
+
                                 {(safeGet(response, 'data.full_content') || safeGet(response, 'data.content')) && (
                                     <div className="bg-gray-100 dark:bg-gray-600 p-3 rounded-lg">
                                         <div className="font-semibold text-gray-800 dark:text-gray-200 mb-2">Content Preview:</div>
@@ -387,40 +258,15 @@
                                                     ? `${content.substring(0, 300)}...\n\n[Scroll to see more]`
                                                     : content;
                                             })()}
-=======
-                                {response.data &&
-                                    typeof response.data === "string" && (
-                                        <div className="mb-2 text-xs">
-                                            <strong>Generated Content:</strong>
-                                            <div className="mt-1 text-gray-600 dark:text-gray-300 whitespace-pre-wrap">
-                                                {response.data.length > 500
-                                                    ? `${response.data.substring(
-                                                          0,
-                                                          500
-                                                      )}...\n\n[Scroll to see more]`
-                                                    : response.data}
-                                            </div>
->>>>>>> c288a7aa
-                                        </div>
-                                    )}
-
-<<<<<<< HEAD
+                                        </div>
+                                    </div>
+                                )}
+
                                 <div className="flex justify-between items-center text-xs text-gray-500 dark:text-gray-400 pt-2 border-t border-gray-200 dark:border-gray-600">
                                     {response.executionTime && (
                                         <span>Generated in {response.executionTime.toFixed(1)}s</span>
                                     )}
                                     <span>Status: {response.status || 'completed'}</span>
-=======
-                                {response.executionTime && (
-                                    <div className="text-xs text-gray-500 mt-2">
-                                        Generated in{" "}
-                                        {response.executionTime.toFixed(1)}s
-                                    </div>
-                                )}
-
-                                <div className="text-xs text-gray-400 mt-1">
-                                    Status: {response.status || "completed"}
->>>>>>> c288a7aa
                                 </div>
                             </div>
                         ) : (
@@ -433,14 +279,8 @@
                                 </div>
                                 <div className="text-gray-700 dark:text-gray-300">{response.error}</div>
                                 {response.error.includes("taking longer") && (
-<<<<<<< HEAD
                                     <div className="text-xs mt-2 text-gray-500 dark:text-gray-400">
                                         The AI crew is processing your request. This can take 2-5 minutes.
-=======
-                                    <div className="text-xs mt-2 text-gray-500">
-                                        The AI crew is processing your request.
-                                        This can take 2-5 minutes.
->>>>>>> c288a7aa
                                     </div>
                                 )}
                             </div>
@@ -466,7 +306,6 @@
                         onClick={handleSendMessage}
                         disabled={isLoading || !inputValue.trim()}
                     >
-<<<<<<< HEAD
                         {isLoading ? (
                             <>
                                 <svg className="animate-spin w-4 h-4" fill="none" viewBox="0 0 24 24">
@@ -483,27 +322,9 @@
                                 <span>Send</span>
                             </>
                         )}
-=======
-                        <svg
-                            width="29"
-                            height="31"
-                            viewBox="0 0 29 31"
-                            fill="none"
-                            xmlns="http://www.w3.org/2000/svg"
-                        >
-                            <ellipse
-                                cx="14.5"
-                                cy="15.5"
-                                rx="14.5"
-                                ry="15.5"
-                                fill={isLoading ? "#999" : "#D9D9D9"}
-                            />
-                        </svg>
->>>>>>> c288a7aa
                     </button>
                 </div>
             </div>
-            <Footer />
         </div>
     );
 }